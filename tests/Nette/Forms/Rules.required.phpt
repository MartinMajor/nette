--- conflicted
+++ resolved
@@ -82,11 +82,8 @@
 	Assert::same( 1, count($items) );
 	Assert::same( Form::EMAIL, $items[0]->validator );
 
-<<<<<<< HEAD
 	Assert::false( $rules->validate() );
 	Assert::same( array('Please enter a valid email address.'), $input->getErrors() );
-=======
-	Assert::same( array('Please enter a valid email address.'), $rules->validate() );
 });
 
 
@@ -97,5 +94,4 @@
 	Assert::false( $input->isRequired() );
 	Assert::same( $input, $input->addRule(~Form::REQUIRED) );
 	Assert::false( $input->isRequired() );
->>>>>>> bdea2ccf
 });